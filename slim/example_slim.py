
from slim.main_slim import slim  # import the slim library
from slim.datasets.data_loader import load_ppb  # import the loader for the dataset PPB
from slim.evaluators.fitness_functions import rmse  # import the rmse fitness metric
from slim.utils.utils import train_test_split  # import the train-test split function

# Load the PPB dataset
X, y = load_ppb(X_y=True)

# Split into train and test sets
X_train, X_test, y_train, y_test = train_test_split(X, y, p_test=0.4)

# Split the test set into validation and test sets
X_val, X_test, y_val, y_test = train_test_split(X_test, y_test, p_test=0.5)

# Apply the SLIM GSGP algorithm
final_tree = slim(X_train=X_train, y_train=y_train,
                  X_test=X_val, y_test=y_val,
<<<<<<< HEAD
                  slim_version='SLIM+SIG2', pop_size=100, n_iter=100,
=======
                  dataset_name='ppb', slim_version='SLIM+SIG2', pop_size=100, n_iter=10,
>>>>>>> 4a3b18ca
                  ms_lower=0, ms_upper=1, p_inflate=0.5, reconstruct=True)

# Show the best individual structure at the last generation
print(final_tree.get_tree_representation())
# Get the prediction of the best individual on the test set
predictions = final_tree.predict(X_test, slim_version='SLIM+SIG2')

# Compute and print the RMSE on the test set
print(float(rmse(y_true=y_test, y_pred=predictions)))<|MERGE_RESOLUTION|>--- conflicted
+++ resolved
@@ -3,6 +3,7 @@
 from slim.datasets.data_loader import load_ppb  # import the loader for the dataset PPB
 from slim.evaluators.fitness_functions import rmse  # import the rmse fitness metric
 from slim.utils.utils import train_test_split  # import the train-test split function
+from slim.utils.utils import generate_random_uniform  # import the mutation step function
 
 # Load the PPB dataset
 X, y = load_ppb(X_y=True)
@@ -16,11 +17,7 @@
 # Apply the SLIM GSGP algorithm
 final_tree = slim(X_train=X_train, y_train=y_train,
                   X_test=X_val, y_test=y_val,
-<<<<<<< HEAD
-                  slim_version='SLIM+SIG2', pop_size=100, n_iter=100,
-=======
                   dataset_name='ppb', slim_version='SLIM+SIG2', pop_size=100, n_iter=10,
->>>>>>> 4a3b18ca
                   ms_lower=0, ms_upper=1, p_inflate=0.5, reconstruct=True)
 
 # Show the best individual structure at the last generation
